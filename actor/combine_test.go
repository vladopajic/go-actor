--- conflicted
+++ resolved
@@ -55,15 +55,9 @@
 func testCombine(t *testing.T, actorsCount int) {
 	t.Helper()
 
-<<<<<<< HEAD
-	onStartC, onStartOpt := createOnStartOption(t, actorsCount)
-	onStopC, onStopOpt := createOnStopOption(t, actorsCount)
-	actors := createActors(actorsCount, onStartOpt, onStopOpt)
-=======
 	onStartC, onStartFn := createOnStartOption(t, actorsCount)
 	onStopC, onStopFn := createOnStopOption(t, actorsCount)
 	actors := createActors(actorsCount, OptOnStart(onStartFn), OptOnStop(onStopFn))
->>>>>>> f8a25ee2
 
 	a := Combine(actors...).Build()
 
@@ -171,15 +165,9 @@
 	t.Helper()
 
 	for i := range actorsCount {
-<<<<<<< HEAD
-		onStartC, onStartOpt := createOnStartOption(t, actorsCount)
-		onStopC, onStopOpt := createOnStopOption(t, actorsCount)
-		actors := createActors(actorsCount, onStartOpt, onStopOpt)
-=======
 		onStartC, onStartFn := createOnStartOption(t, actorsCount)
 		onStopC, onStopFn := createOnStopOption(t, actorsCount)
 		actors := createActors(actorsCount, OptOnStart(onStartFn), OptOnStop(onStopFn))
->>>>>>> f8a25ee2
 
 		a := Combine(actors...).WithOptions(OptStopTogether()).Build()
 
@@ -207,15 +195,9 @@
 	t.Helper()
 
 	for i := range actorsCount {
-<<<<<<< HEAD
-		onStartC, onStartOpt := createOnStartOption(t, actorsCount)
-		onStopC, onStopOpt := createOnStopOption(t, actorsCount)
-		actors := createActors(actorsCount, onStartOpt, onStopOpt)
-=======
 		onStartC, onStartFn := createOnStartOption(t, actorsCount)
 		onStopC, onStopFn := createOnStopOption(t, actorsCount)
 		actors := createActors(actorsCount, OptOnStart(onStartFn), OptOnStop(onStopFn))
->>>>>>> f8a25ee2
 
 		a := Combine(actors...).WithOptions().Build()
 
