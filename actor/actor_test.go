package actor_test

import (
	"testing"
	"time"

	"github.com/stretchr/testify/assert"

	. "github.com/vladopajic/go-actor/actor"
)

// Test asserts that worker created with NewWorker utility
// will delegate call to supplied WorkerFunc.
func Test_NewWorker(t *testing.T) {
	t.Parallel()

	ctx := ContextStarted()
	workC := make(chan any, 1)
	workerFunc := func(c Context) WorkerStatus {
		assert.Equal(t, ctx, c)
		workC <- `🛠️`

		return WorkerContinue
	}

	w := NewWorker(workerFunc)
	assert.NotNil(t, w)

	for range 10 {
		assert.Equal(t, WorkerContinue, w.DoWork(ctx))
		assert.Equal(t, `🛠️`, <-workC)
	}
}

// Test asserts basic Actor functions
func Test_Actor_New(t *testing.T) {
	t.Parallel()

	w := newWorker()
	a := New(w)

	a.Start()

	// Asset that worker is going to be executed by actor
	assertDoWork(t, w.doWorkC)

	a.Stop()

	// After stopping actor assert that worker is not going to be executed
	assertNoWork(t, w.doWorkC)
}

// Test asserts that restarting actor will no impact on worker execution.
func Test_Actor_Restart(t *testing.T) {
	t.Parallel()

	w := newWorker()
	a := New(w)

	for i := range 20 {
		a.Start()
		assertDoWorkWithStart(t, w.doWorkC, i*workIterationsPerAssert)

		a.Stop()
	}
}

func Test_Actor_StartStopAtRandom(t *testing.T) {
	t.Parallel()

	AssertStartStopAtRandom(t, New(newWorker()))
}

// Test asserts that nothing should happen if
// Start() or Stop() methods are called multiple times.
func Test_Actor_MultipleStartStop(t *testing.T) {
	t.Parallel()

	const count = 3

<<<<<<< HEAD
	onStartC, onStartOpt := createOnStartOption(t, count)
	onStopC, onStopOpt := createOnStopOption(t, count)

	w := newWorker()
	a := New(w, onStartOpt, onStopOpt)
=======
	onStartC, onStartFn := createOnStartOption(t, count)
	onStopC, onStopFn := createOnStopOption(t, count)

	w := newWorker()
	a := New(w, OptOnStart(onStartFn), OptOnStop(onStopFn))
>>>>>>> f8a25ee2

	// Calling Start() multiple times should have same effect as calling it once
	for range count {
		a.Start()
	}

	assertDoWork(t, w.doWorkC)

	// Calling Stop() multiple times should have same effect as calling it once
	for range count {
		a.Stop()
	}

	assert.Len(t, onStartC, 1)
	assert.Len(t, onStopC, 1)
}

// Test asserts that actor will invoke OnStart and OnStop callbacks.
//
//nolint:maintidx // long test case
func Test_Actor_OnStartOnStop(t *testing.T) {
	t.Parallel()

	{
		// Nothing should happen when calling OnStart and OnStop
		// when callbacks are not defined (no panic should occur)
		w := NewWorker(func(Context) WorkerStatus { return WorkerContinue })
		a := NewActorImpl(w)
		a.OnStart()
		a.OnStop()
	}

	{ // Assert that actor will call callbacks implemented by worker
		w := newWorker()
		a := NewActorImpl(w)

		a.OnStart()
		assert.Equal(t, `🌞`, <-w.onStartC)
		assert.Empty(t, w.onStartC)

		a.OnStop()
		assert.Equal(t, `🌚`, <-w.onStopC)
		assert.Empty(t, w.onStopC)
	}

	{ // Assert that actor will call callbacks passed by options
<<<<<<< HEAD
		onStartC, onStartOpt := createOnStartOption(t, 1)
		onStopC, onStopOpt := createOnStopOption(t, 1)
		w := NewWorker(func(Context) WorkerStatus { return WorkerContinue })
		a := NewActorImpl(w, onStartOpt, onStopOpt)

		a.OnStart()
=======
		onStartC, onStartFn := createOnStartOption(t, 1)
		onStopC, onStopFn := createOnStopOption(t, 1)
		w := NewWorker(func(Context) WorkerStatus { return WorkerContinue })
		a := NewActorImpl(w, OptOnStart(onStartFn), OptOnStop(onStopFn))

>>>>>>> f8a25ee2
		assert.Equal(t, `🌞`, <-onStartC)
		assert.Empty(t, onStartC)

		a.OnStop()
		assert.Equal(t, `🌚`, <-onStopC)
		assert.Empty(t, onStopC)
	}

	{
		// Assert that actor will call callbacks implemented by worker,
		// then callbacks passed by options.
		readySigC := make(chan any)
		onStartC, onStopC := make(chan any, 1), make(chan any, 1)
		onStartOpt := OptOnStart(func(_ Context) { <-readySigC; onStartC <- `🌞` })
		onStopOpt := OptOnStop(func() { <-readySigC; onStopC <- `🌚` })
		w := newWorker()
		a := NewActorImpl(w, onStartOpt, onStopOpt)

		go a.OnStart()

		assert.Equal(t, `🌞`, <-w.onStartC)
		assert.Empty(t, w.onStartC)
		assert.Empty(t, onStartC)

		readySigC <- struct{}{}

		assert.Equal(t, `🌞`, <-onStartC)
		assert.Empty(t, w.onStartC)
		assert.Empty(t, onStartC)

		go a.OnStop()

		assert.Equal(t, `🌚`, <-w.onStopC)
		assert.Empty(t, w.onStopC)
		assert.Empty(t, onStopC)

		readySigC <- struct{}{}

		assert.Equal(t, `🌚`, <-onStopC)
		assert.Empty(t, w.onStopC)
		assert.Empty(t, onStopC)
	}
}

// Test asserts that actor should stop after worker
// has signaled that there is no more work via WorkerEnd signal.
func Test_Actor_StopAfterWorkerEnded(t *testing.T) {
	t.Parallel()

	var ctx Context

	workIteration := 0
	doWorkC := make(chan chan int)
	workEndedC := make(chan struct{})
	workerFunc := func(c Context) WorkerStatus {
		ctx = c

		// assert that DoWork should not be called
		// after WorkerEnd signal is returned
		select {
		case <-workEndedC:
			assert.FailNow(t, "worker should be ended")
		default:
		}

		select {
		case p, ok := <-doWorkC:
			if !ok {
				defer close(workEndedC)
				return WorkerEnd
			}

			p <- workIteration

			workIteration++

			return WorkerContinue

		case <-c.Done():
			// Test should fail if done signal is received from Actor
			assert.FailNow(t, "worker should be ended")
			return WorkerEnd
		}
	}

	a := New(NewWorker(workerFunc))

	a.Start()

	assertDoWork(t, doWorkC)

	// Closing doWorkC will cause worker to end
	close(doWorkC)

	// Assert that context is ended after worker ends.
	// Small sleep is needed in order to fix potentially race condition
	// if actor's goroutine does not finish before this check.
	<-workEndedC
	time.Sleep(time.Millisecond * 10) //nolint:forbidigo // explained above
	assertContextEnded(t, ctx)

	// Stopping actor should produce no effect (since worker has ended)
	a.Stop()

	assertContextEnded(t, ctx)
}

// Test asserts that context supplied to worker will be ended
// after actor is stopped.
func Test_Actor_ContextEndedAfterStop(t *testing.T) {
	t.Parallel()

	w := newWorker()
	a := New(w,
		OptOnStart(func(ctx Context) {
			assertContextStarted(t, ctx)
			assert.Equal(t, ctx, w.ctx)
		}),
		OptOnStop(func() {
			// When OnStop() is called assert that context has ended
			assertContextEnded(t, w.ctx)
		}),
	)

	a.Start()

	assertDoWork(t, w.doWorkC)

	a.Stop()

	assertContextEnded(t, w.ctx)
}

// This test could not assert much, except that test
// should not panic when Start() and Stop() are called.
func Test_Noop(t *testing.T) {
	t.Parallel()

	AssertStartStopAtRandom(t, Noop())
}

// This test could not assert much, except that test
// should not panic when Start() and Stop() are called.
func Test_Idle(t *testing.T) {
	t.Parallel()

	AssertStartStopAtRandom(t, Idle())
}

// Test asserts that OnStart and OnStop callbacks
// are being called.
func Test_Idle_Options(t *testing.T) {
	t.Parallel()

	var ctx Context

	onStartC, onStopC := make(chan any, 1), make(chan any, 1)
	a := Idle(
		OptOnStart(func(c Context) { ctx = c; onStartC <- `🌞` }),
		OptOnStop(func() { onStopC <- `🌚` }),
	)

	a.Start()
	assert.Equal(t, `🌞`, <-onStartC)
	assertContextStarted(t, ctx)
	a.Start() // Should have no effect
	assert.Empty(t, onStartC)

	a.Stop()
	assert.Equal(t, `🌚`, <-onStopC)
	assertContextEnded(t, ctx)
	a.Stop() // Should have no effect
	assert.Empty(t, onStopC)
}

func newWorker() *worker {
	return &worker{
		doWorkC:  make(chan chan int, 1),
		onStartC: make(chan any, 1),
		onStopC:  make(chan any, 1),
	}
}

var (
	_ Worker          = (*worker)(nil)
	_ StartableWorker = (*worker)(nil)
	_ StoppableWorker = (*worker)(nil)
)

type worker struct {
	workIteration int
	doWorkC       chan chan int
	ctx           Context //nolint:containedctx // ctx needed for test case
	onStartC      chan any
	onStopC       chan any
}

func (w *worker) DoWork(ctx Context) WorkerStatus {
	select {
	case <-ctx.Done():
		return WorkerEnd

	case p, ok := <-w.doWorkC:
		if !ok {
			return WorkerEnd
		}

		p <- w.workIteration

		w.workIteration++

		return WorkerContinue
	}
}

func (w *worker) OnStart(ctx Context) {
	w.ctx = ctx // saving ref to context so it can be asserted in tests

	select {
	case w.onStartC <- `🌞`:
	default:
	}
}

func (w *worker) OnStop() {
	select {
	case w.onStopC <- `🌚`:
	default:
	}
}

const workIterationsPerAssert = 20

func assertDoWorkWithStart(t *testing.T, doWorkC chan chan int, start int) {
	t.Helper()

	for i := start; i < workIterationsPerAssert; i++ {
		p := make(chan int)
		doWorkC <- p
		assert.Equal(t, i, <-p)
	}
}

func assertDoWork(t *testing.T, doWorkC chan chan int) {
	t.Helper()

	assertDoWorkWithStart(t, doWorkC, 0)
}

func assertNoWork(t *testing.T, doWorkC chan chan int) {
	t.Helper()

	p := make(chan int)
	doWorkC <- p

	select {
	case <-p:
		assert.FailNow(t, "actor should not be running worker")
	case <-time.After(time.Millisecond * 20):
	}

	// drain work request in order to make the same state before calling
	// this helper function
	<-doWorkC
}<|MERGE_RESOLUTION|>--- conflicted
+++ resolved
@@ -78,19 +78,11 @@
 
 	const count = 3
 
-<<<<<<< HEAD
-	onStartC, onStartOpt := createOnStartOption(t, count)
-	onStopC, onStopOpt := createOnStopOption(t, count)
-
-	w := newWorker()
-	a := New(w, onStartOpt, onStopOpt)
-=======
 	onStartC, onStartFn := createOnStartOption(t, count)
 	onStopC, onStopFn := createOnStopOption(t, count)
 
 	w := newWorker()
 	a := New(w, OptOnStart(onStartFn), OptOnStop(onStopFn))
->>>>>>> f8a25ee2
 
 	// Calling Start() multiple times should have same effect as calling it once
 	for range count {
@@ -137,20 +129,11 @@
 	}
 
 	{ // Assert that actor will call callbacks passed by options
-<<<<<<< HEAD
-		onStartC, onStartOpt := createOnStartOption(t, 1)
-		onStopC, onStopOpt := createOnStopOption(t, 1)
-		w := NewWorker(func(Context) WorkerStatus { return WorkerContinue })
-		a := NewActorImpl(w, onStartOpt, onStopOpt)
-
-		a.OnStart()
-=======
 		onStartC, onStartFn := createOnStartOption(t, 1)
 		onStopC, onStopFn := createOnStopOption(t, 1)
 		w := NewWorker(func(Context) WorkerStatus { return WorkerContinue })
 		a := NewActorImpl(w, OptOnStart(onStartFn), OptOnStop(onStopFn))
 
->>>>>>> f8a25ee2
 		assert.Equal(t, `🌞`, <-onStartC)
 		assert.Empty(t, onStartC)
 
