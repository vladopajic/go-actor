package actor_test

import (
	"fmt"
	"io"
	"testing"
<<<<<<< HEAD

	. "github.com/vladopajic/go-actor/actor"
)

func drainC(c <-chan any, count int) {
	for range count {
		<-c
	}
}

type tWrapper struct {
	*testing.T
	hadError bool
}

//nolint:revive // this is method override of same signature
func (t *tWrapper) Error(args ...any) {
	t.hadError = true
}

type errReader struct{}

//nolint:revive // this is method implements io.Reader
func (r errReader) Read(b []byte) (int, error) {
	return 0, io.ErrUnexpectedEOF
}

func tostr(v any) string { return fmt.Sprintf("%v", v) }

type delegateActor struct {
	start func()
	stop  func()
}

func (a delegateActor) Start() {
	if fn := a.start; fn != nil {
		fn()
	}
}
=======
>>>>>>> f8a25ee2

	. "github.com/vladopajic/go-actor/actor"
)

func createOnStopOption(t *testing.T, count int) (<-chan any, Option) {
	t.Helper()

	c := make(chan any, count)
	fn := func() {
		select {
		case c <- `🌚`:
		default:
			t.Fatal("onStopFunc should be called only once")
		}
	}

	return c, OptOnStop(fn)
}

func createOnStartOption(t *testing.T, count int) (<-chan any, Option) {
	t.Helper()

	c := make(chan any, count)
	fn := func(_ Context) {
		select {
		case c <- `🌞`:
		default:
			t.Fatal("onStart should be called only once")
		}
	}

	return c, OptOnStart(fn)
}

func createCombinedOnStopOption(t *testing.T, count int) (<-chan any, CombinedOption) {
	t.Helper()

	c := make(chan any, count)
	fn := func() {
		select {
		case c <- `🌚`:
		default:
			t.Fatal("onStopFunc should be called only once")
		}
	}

	return c, OptOnStopCombined(fn)
}

<<<<<<< HEAD
func createCombinedOnStartOption(t *testing.T, count int) (<-chan any, CombinedOption) {
	t.Helper()

	c := make(chan any, count)
	fn := func(_ Context) {
=======
func tostr(v any) string { return fmt.Sprintf("%v", v) }

type delegateActor struct {
	start func()
	stop  func()
}

func (a delegateActor) Start() {
	if fn := a.start; fn != nil {
		fn()
	}
}

func (a delegateActor) Stop() {
	if fn := a.stop; fn != nil {
		fn()
	}
}

func createOnStopOption(t *testing.T, count int) (<-chan any, func()) {
	t.Helper()

	c := make(chan any, count)
	fn := func() {
		select {
		case c <- `🌚`:
		default:
			t.Fatal("onStop should be called only once")
		}
	}

	return c, fn
}

func createOnStartOption(t *testing.T, count int) (<-chan any, func(Context)) {
	t.Helper()

	c := make(chan any, count)
	fn := func(Context) {
>>>>>>> f8a25ee2
		select {
		case c <- `🌞`:
		default:
			t.Fatal("onStart should be called only once")
		}
	}

<<<<<<< HEAD
	return c, OptOnStartCombined(fn)
=======
	return c, fn
>>>>>>> f8a25ee2
}<|MERGE_RESOLUTION|>--- conflicted
+++ resolved
@@ -4,7 +4,6 @@
 	"fmt"
 	"io"
 	"testing"
-<<<<<<< HEAD
 
 	. "github.com/vladopajic/go-actor/actor"
 )
@@ -44,76 +43,6 @@
 		fn()
 	}
 }
-=======
->>>>>>> f8a25ee2
-
-	. "github.com/vladopajic/go-actor/actor"
-)
-
-func createOnStopOption(t *testing.T, count int) (<-chan any, Option) {
-	t.Helper()
-
-	c := make(chan any, count)
-	fn := func() {
-		select {
-		case c <- `🌚`:
-		default:
-			t.Fatal("onStopFunc should be called only once")
-		}
-	}
-
-	return c, OptOnStop(fn)
-}
-
-func createOnStartOption(t *testing.T, count int) (<-chan any, Option) {
-	t.Helper()
-
-	c := make(chan any, count)
-	fn := func(_ Context) {
-		select {
-		case c <- `🌞`:
-		default:
-			t.Fatal("onStart should be called only once")
-		}
-	}
-
-	return c, OptOnStart(fn)
-}
-
-func createCombinedOnStopOption(t *testing.T, count int) (<-chan any, CombinedOption) {
-	t.Helper()
-
-	c := make(chan any, count)
-	fn := func() {
-		select {
-		case c <- `🌚`:
-		default:
-			t.Fatal("onStopFunc should be called only once")
-		}
-	}
-
-	return c, OptOnStopCombined(fn)
-}
-
-<<<<<<< HEAD
-func createCombinedOnStartOption(t *testing.T, count int) (<-chan any, CombinedOption) {
-	t.Helper()
-
-	c := make(chan any, count)
-	fn := func(_ Context) {
-=======
-func tostr(v any) string { return fmt.Sprintf("%v", v) }
-
-type delegateActor struct {
-	start func()
-	stop  func()
-}
-
-func (a delegateActor) Start() {
-	if fn := a.start; fn != nil {
-		fn()
-	}
-}
 
 func (a delegateActor) Stop() {
 	if fn := a.stop; fn != nil {
@@ -141,7 +70,6 @@
 
 	c := make(chan any, count)
 	fn := func(Context) {
->>>>>>> f8a25ee2
 		select {
 		case c <- `🌞`:
 		default:
@@ -149,9 +77,5 @@
 		}
 	}
 
-<<<<<<< HEAD
-	return c, OptOnStartCombined(fn)
-=======
 	return c, fn
->>>>>>> f8a25ee2
 }